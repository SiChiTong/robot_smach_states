--- conflicted
+++ resolved
@@ -23,26 +23,11 @@
     def run(self, robot, arm, grab_entity):
         rospy.loginfo('PickUp!')
 
-<<<<<<< HEAD
-=======
-        try:
-            entity = self.grab_entity_designator.resolve()
-        except Exception, e:
-            rospy.logerr('No entity found: {0}'.format(e))
-            return 'failed'
-
-        arm = self.arm_designator.resolve()
-
->>>>>>> b42145d0
         # goal in map frame
         goal_map = msgs.Point(0, 0, 0)
 
         # Transform to base link frame
-<<<<<<< HEAD
         goal_bl = transformations.tf_transform(goal_map, grab_entity.id, robot.robot_name+'/base_link', tf_listener=robot.tf_listener)
-=======
-        goal_bl = transformations.tf_transform(goal_map, entity.id, self._robot.robot_name+'/base_link', tf_listener=self._robot.tf_listener)
->>>>>>> b42145d0
         if goal_bl == None:
             rospy.logerr('Transformation of goal to base failed')
             return 'failed'
@@ -105,12 +90,7 @@
         smach.StateMachine.__init__(self, outcomes=['done', 'failed'])
 
         with self:
-            #AttrDesignator because the item_designator only returns the Entity, but not the id. AttrDesignator resolves to the id attribute of whatever comes out of $designator
-<<<<<<< HEAD
-            smach.StateMachine.add('NAVIGATE_TO_GRAB', NavigateToGrasp(robot, AttrDesignator(item, 'id'), arm_designator),
-=======
-            smach.StateMachine.add('NAVIGATE_TO_GRAB', NavigateToGrasp(self.robot, item_designator, arm_designator),
->>>>>>> b42145d0
+            smach.StateMachine.add('NAVIGATE_TO_GRAB', NavigateToGrasp(robot, item, arm_designator),
                 transitions={ 'unreachable' : 'failed',
                               'goal_not_defined' : 'failed',
                               'arrived' : 'GRAB'})
