--- conflicted
+++ resolved
@@ -327,13 +327,8 @@
         self._robot.base.local_planner.setPlan(plan, p, o)
 
     def _recover_operator(self):
-<<<<<<< HEAD
-        recovered_operator = self._robot.ed.get_closest_possible_person_entity(radius=self._lost_distance, center_point=self._last_operator.pose.position)
-=======
         self._robot.head.look_at_standing_person()
         self._robot.speech.speak("%s, please stand in front of me and look at me" % self._operator_name, block=False)
->>>>>>> 287d62a6
-
 
         # Wait for the operator and find his/her face
         operator_recovery_timeout = 20.0 #TODO: parameterize
