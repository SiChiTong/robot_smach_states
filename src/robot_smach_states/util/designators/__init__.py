--- conflicted
+++ resolved
@@ -4,10 +4,7 @@
 from ed_designators import *
 from collection_designators import *
 from arm import *
-<<<<<<< HEAD
 from introspection import *
-=======
->>>>>>> 9cba5f9a
 
 """
 Designators are intended to encapsulate the process of resolving values needed
